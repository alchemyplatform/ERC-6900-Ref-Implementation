// SPDX-License-Identifier: UNLICENSED
pragma solidity ^0.8.19;

import {FunctionReference} from "../../../src/helpers/FunctionReferenceLib.sol";
import {
    ManifestFunction,
    ManifestAssociatedFunctionType,
    ManifestAssociatedFunction,
    ManifestExternalCallPermission,
    ManifestExecutionHook,
    PluginManifest
} from "../../../src/interfaces/IPlugin.sol";
import {IStandardExecutor} from "../../../src/interfaces/IStandardExecutor.sol";
import {IPluginExecutor} from "../../../src/interfaces/IPluginExecutor.sol";
import {IPlugin} from "../../../src/interfaces/IPlugin.sol";

import {BaseTestPlugin} from "./BaseTestPlugin.sol";
import {ResultCreatorPlugin} from "./ReturnDataPluginMocks.sol";
import {Counter} from "../Counter.sol";

// Hardcode the counter addresses from ExecuteFromPluginPermissionsTest to be able to have a pure plugin manifest
// easily
address constant counter1 = 0x5615dEB798BB3E4dFa0139dFa1b3D433Cc23b72f;
address constant counter2 = 0x2e234DAe75C793f67A35089C9d99245E1C58470b;
address constant counter3 = 0xF62849F9A0B5Bf2913b396098F7c7019b51A820a;

contract EFPCallerPlugin is BaseTestPlugin {
    constructor(address _versionRegistryAddress) BaseTestPlugin(_versionRegistryAddress) 
    {}

    function onInstall(bytes calldata) external override {}

    function onUninstall(bytes calldata) external override {}

    function pluginManifest() external pure override returns (PluginManifest memory) {
        PluginManifest memory manifest;

        manifest.executionFunctions = new bytes4[](11);
        manifest.executionFunctions[0] = this.useEFPPermissionAllowed.selector;
        manifest.executionFunctions[1] = this.useEFPPermissionNotAllowed.selector;
        manifest.executionFunctions[2] = this.setNumberCounter1.selector;
        manifest.executionFunctions[3] = this.getNumberCounter1.selector;
        manifest.executionFunctions[4] = this.incrementCounter1.selector;
        manifest.executionFunctions[5] = this.setNumberCounter2.selector;
        manifest.executionFunctions[6] = this.getNumberCounter2.selector;
        manifest.executionFunctions[7] = this.incrementCounter2.selector;
        manifest.executionFunctions[8] = this.setNumberCounter3.selector;
        manifest.executionFunctions[9] = this.getNumberCounter3.selector;
        manifest.executionFunctions[10] = this.incrementCounter3.selector;

        manifest.runtimeValidationFunctions = new ManifestAssociatedFunction[](11);

        ManifestFunction memory alwaysAllowValidationFunction = ManifestFunction({
            functionType: ManifestAssociatedFunctionType.RUNTIME_VALIDATION_ALWAYS_ALLOW,
            functionId: 0,
            dependencyIndex: 0
        });

        for (uint256 i = 0; i < manifest.executionFunctions.length; i++) {
            manifest.runtimeValidationFunctions[i] = ManifestAssociatedFunction({
                executionSelector: manifest.executionFunctions[i],
                associatedFunction: alwaysAllowValidationFunction
            });
        }

        // Request permission only for "foo", but not "bar", from ResultCreatorPlugin
        manifest.permittedExecutionSelectors = new bytes4[](1);
        manifest.permittedExecutionSelectors[0] = ResultCreatorPlugin.foo.selector;

        // Request permission for:
        // - `setNumber` and `number` on counter 1
        // - All selectors on counter 2
        // - None on counter 3
        manifest.permittedExternalCalls = new ManifestExternalCallPermission[](2);

        bytes4[] memory selectorsCounter1 = new bytes4[](2);
        selectorsCounter1[0] = Counter.setNumber.selector;
        selectorsCounter1[1] = bytes4(keccak256("number()")); // Public vars don't automatically get exported
            // selectors

        manifest.permittedExternalCalls[0] = ManifestExternalCallPermission({
            externalAddress: counter1,
            permitAnySelector: false,
            selectors: selectorsCounter1
        });

        manifest.permittedExternalCalls[1] = ManifestExternalCallPermission({
            externalAddress: counter2,
            permitAnySelector: true,
            selectors: new bytes4[](0)
        });

        return manifest;
    }

    // The manifest requested access to use the plugin-defined method "foo"
    function useEFPPermissionAllowed() external returns (bytes memory) {
        return IPluginExecutor(msg.sender).executeFromPlugin(abi.encodeCall(ResultCreatorPlugin.foo, ()));
    }

    // The manifest has not requested access to use the plugin-defined method "bar", so this should revert.
    function useEFPPermissionNotAllowed() external returns (bytes memory) {
        return IPluginExecutor(msg.sender).executeFromPlugin(abi.encodeCall(ResultCreatorPlugin.bar, ()));
    }

    // Should be allowed
    function setNumberCounter1(uint256 number) external {
        IPluginExecutor(msg.sender).executeFromPluginExternal(
            counter1, 0, abi.encodeWithSelector(Counter.setNumber.selector, number)
        );
    }

    // Should be allowed
    function getNumberCounter1() external returns (uint256) {
        bytes memory returnData = IPluginExecutor(msg.sender).executeFromPluginExternal(
            counter1, 0, abi.encodePacked(bytes4(keccak256("number()")))
        );

        return abi.decode(returnData, (uint256));
    }

    // Should not be allowed
    function incrementCounter1() external {
        IPluginExecutor(msg.sender).executeFromPluginExternal(
            counter1, 0, abi.encodeWithSelector(Counter.increment.selector)
        );
    }

    // Should be allowed
    function setNumberCounter2(uint256 number) external {
        IPluginExecutor(msg.sender).executeFromPluginExternal(
            counter2, 0, abi.encodeWithSelector(Counter.setNumber.selector, number)
        );
    }

    // Should be allowed
    function getNumberCounter2() external returns (uint256) {
        bytes memory returnData = IPluginExecutor(msg.sender).executeFromPluginExternal(
            counter2, 0, abi.encodePacked(bytes4(keccak256("number()")))
        );

        return abi.decode(returnData, (uint256));
    }

    // Should be allowed
    function incrementCounter2() external {
        IPluginExecutor(msg.sender).executeFromPluginExternal(
            counter2, 0, abi.encodeWithSelector(Counter.increment.selector)
        );
    }

    // Should not be allowed
    function setNumberCounter3(uint256 number) external {
        IPluginExecutor(msg.sender).executeFromPluginExternal(
            counter3, 0, abi.encodeWithSelector(Counter.setNumber.selector, number)
        );
    }

    // Should not be allowed
    function getNumberCounter3() external returns (uint256) {
        bytes memory returnData = IPluginExecutor(msg.sender).executeFromPluginExternal(
            counter3, 0, abi.encodePacked(bytes4(keccak256("number()")))
        );

        return abi.decode(returnData, (uint256));
    }

    // Should not be allowed
    function incrementCounter3() external {
        IPluginExecutor(msg.sender).executeFromPluginExternal(
            counter3, 0, abi.encodeWithSelector(Counter.increment.selector)
        );
    }
}

contract EFPCallerPluginAnyExternal is BaseTestPlugin {
    constructor(address _versionRegistryAddress) BaseTestPlugin(_versionRegistryAddress) 
    {}

    function onInstall(bytes calldata) external override {}

    function onUninstall(bytes calldata) external override {}

    function pluginManifest() external pure override returns (PluginManifest memory) {
        PluginManifest memory manifest;

        manifest.executionFunctions = new bytes4[](1);
        manifest.executionFunctions[0] = this.passthroughExecute.selector;

        manifest.runtimeValidationFunctions = new ManifestAssociatedFunction[](1);
        manifest.runtimeValidationFunctions[0] = ManifestAssociatedFunction({
            executionSelector: this.passthroughExecute.selector,
            associatedFunction: ManifestFunction({
                functionType: ManifestAssociatedFunctionType.RUNTIME_VALIDATION_ALWAYS_ALLOW,
                functionId: 0,
                dependencyIndex: 0
            })
        });

        manifest.permitAnyExternalAddress = true;

        return manifest;
    }

    function passthroughExecute(address target, uint256 value, bytes calldata data)
        external
        payable
        returns (bytes memory)
    {
        return IPluginExecutor(msg.sender).executeFromPluginExternal(target, value, data);
    }
<<<<<<< HEAD
}

// Create pre and post permitted call hooks for calling ResultCreatorPlugin.foo via `executeFromPlugin`
contract EFPPermittedCallHookPlugin is BaseTestPlugin {
    bool public preExecHookCalled;
    bool public postExecHookCalled;

    constructor(address _versionRegistryAddress) BaseTestPlugin(_versionRegistryAddress) 
    {}

    function preExecutionHook(uint8, address, uint256, bytes calldata) external override returns (bytes memory) {
        preExecHookCalled = true;
        return "context for post exec hook";
    }

    function postExecutionHook(uint8, bytes calldata preExecHookData) external override {
        require(
            keccak256(preExecHookData) == keccak256("context for post exec hook"), "Invalid pre exec hook data"
        );
        postExecHookCalled = true;
    }

    function onInstall(bytes calldata) external override {}

    function onUninstall(bytes calldata) external override {}

    function pluginManifest() external pure override returns (PluginManifest memory) {
        PluginManifest memory manifest;

        manifest.executionFunctions = new bytes4[](1);
        manifest.executionFunctions[0] = this.performEFPCall.selector;

        manifest.runtimeValidationFunctions = new ManifestAssociatedFunction[](1);
        manifest.runtimeValidationFunctions[0] = ManifestAssociatedFunction({
            executionSelector: this.performEFPCall.selector,
            associatedFunction: ManifestFunction({
                functionType: ManifestAssociatedFunctionType.RUNTIME_VALIDATION_ALWAYS_ALLOW,
                functionId: 0,
                dependencyIndex: 0
            })
        });

        manifest.permittedCallHooks = new ManifestExecutionHook[](1);
        manifest.permittedCallHooks[0] = ManifestExecutionHook({
            executionSelector: ResultCreatorPlugin.foo.selector,
            preExecHook: ManifestFunction({
                functionType: ManifestAssociatedFunctionType.SELF,
                functionId: 0,
                dependencyIndex: 0
            }),
            postExecHook: ManifestFunction({
                functionType: ManifestAssociatedFunctionType.SELF,
                functionId: 0,
                dependencyIndex: 0
            })
        });

        manifest.permittedExecutionSelectors = new bytes4[](1);
        manifest.permittedExecutionSelectors[0] = ResultCreatorPlugin.foo.selector;

        return manifest;
    }

    function performEFPCall() external returns (bytes memory) {
        return IPluginExecutor(msg.sender).executeFromPlugin(abi.encodeCall(ResultCreatorPlugin.foo, ()));
    }
}

// Creates pre and post permitted call hooks for `executeFromPluginExternal`
contract EFPExternalPermittedCallHookPlugin is BaseTestPlugin {
    bool public preExecHookCalled;
    bool public postExecHookCalled;

    constructor(address _versionRegistryAddress) BaseTestPlugin(_versionRegistryAddress) 
    {}

    function onInstall(bytes calldata) external override {}

    function onUninstall(bytes calldata) external override {}

    function preExecutionHook(uint8, address, uint256, bytes calldata) external override returns (bytes memory) {
        preExecHookCalled = true;
        return "context for post exec hook";
    }

    function postExecutionHook(uint8, bytes calldata preExecHookData) external override {
        require(
            keccak256(preExecHookData) == keccak256("context for post exec hook"), "Invalid pre exec hook data"
        );
        postExecHookCalled = true;
    }

    function pluginManifest() external pure override returns (PluginManifest memory) {
        PluginManifest memory manifest;

        manifest.executionFunctions = new bytes4[](1);
        manifest.executionFunctions[0] = this.performIncrement.selector;

        manifest.runtimeValidationFunctions = new ManifestAssociatedFunction[](1);
        manifest.runtimeValidationFunctions[0] = ManifestAssociatedFunction({
            executionSelector: this.performIncrement.selector,
            associatedFunction: ManifestFunction({
                functionType: ManifestAssociatedFunctionType.RUNTIME_VALIDATION_ALWAYS_ALLOW,
                functionId: 0,
                dependencyIndex: 0
            })
        });

        manifest.permittedCallHooks = new ManifestExecutionHook[](1);
        manifest.permittedCallHooks[0] = ManifestExecutionHook({
            executionSelector: IPluginExecutor.executeFromPluginExternal.selector,
            preExecHook: ManifestFunction({
                functionType: ManifestAssociatedFunctionType.SELF,
                functionId: 0,
                dependencyIndex: 0
            }),
            postExecHook: ManifestFunction({
                functionType: ManifestAssociatedFunctionType.SELF,
                functionId: 0,
                dependencyIndex: 0
            })
        });

        manifest.permitAnyExternalAddress = true;

        return manifest;
    }

    function performIncrement() external {
        IPluginExecutor(msg.sender).executeFromPluginExternal(
            counter1, 0, abi.encodeWithSelector(Counter.increment.selector)
        );
    }
=======
>>>>>>> 252b0326
}<|MERGE_RESOLUTION|>--- conflicted
+++ resolved
@@ -25,9 +25,6 @@
 address constant counter3 = 0xF62849F9A0B5Bf2913b396098F7c7019b51A820a;
 
 contract EFPCallerPlugin is BaseTestPlugin {
-    constructor(address _versionRegistryAddress) BaseTestPlugin(_versionRegistryAddress) 
-    {}
-
     function onInstall(bytes calldata) external override {}
 
     function onUninstall(bytes calldata) external override {}
@@ -174,9 +171,6 @@
 }
 
 contract EFPCallerPluginAnyExternal is BaseTestPlugin {
-    constructor(address _versionRegistryAddress) BaseTestPlugin(_versionRegistryAddress) 
-    {}
-
     function onInstall(bytes calldata) external override {}
 
     function onUninstall(bytes calldata) external override {}
@@ -209,140 +203,4 @@
     {
         return IPluginExecutor(msg.sender).executeFromPluginExternal(target, value, data);
     }
-<<<<<<< HEAD
-}
-
-// Create pre and post permitted call hooks for calling ResultCreatorPlugin.foo via `executeFromPlugin`
-contract EFPPermittedCallHookPlugin is BaseTestPlugin {
-    bool public preExecHookCalled;
-    bool public postExecHookCalled;
-
-    constructor(address _versionRegistryAddress) BaseTestPlugin(_versionRegistryAddress) 
-    {}
-
-    function preExecutionHook(uint8, address, uint256, bytes calldata) external override returns (bytes memory) {
-        preExecHookCalled = true;
-        return "context for post exec hook";
-    }
-
-    function postExecutionHook(uint8, bytes calldata preExecHookData) external override {
-        require(
-            keccak256(preExecHookData) == keccak256("context for post exec hook"), "Invalid pre exec hook data"
-        );
-        postExecHookCalled = true;
-    }
-
-    function onInstall(bytes calldata) external override {}
-
-    function onUninstall(bytes calldata) external override {}
-
-    function pluginManifest() external pure override returns (PluginManifest memory) {
-        PluginManifest memory manifest;
-
-        manifest.executionFunctions = new bytes4[](1);
-        manifest.executionFunctions[0] = this.performEFPCall.selector;
-
-        manifest.runtimeValidationFunctions = new ManifestAssociatedFunction[](1);
-        manifest.runtimeValidationFunctions[0] = ManifestAssociatedFunction({
-            executionSelector: this.performEFPCall.selector,
-            associatedFunction: ManifestFunction({
-                functionType: ManifestAssociatedFunctionType.RUNTIME_VALIDATION_ALWAYS_ALLOW,
-                functionId: 0,
-                dependencyIndex: 0
-            })
-        });
-
-        manifest.permittedCallHooks = new ManifestExecutionHook[](1);
-        manifest.permittedCallHooks[0] = ManifestExecutionHook({
-            executionSelector: ResultCreatorPlugin.foo.selector,
-            preExecHook: ManifestFunction({
-                functionType: ManifestAssociatedFunctionType.SELF,
-                functionId: 0,
-                dependencyIndex: 0
-            }),
-            postExecHook: ManifestFunction({
-                functionType: ManifestAssociatedFunctionType.SELF,
-                functionId: 0,
-                dependencyIndex: 0
-            })
-        });
-
-        manifest.permittedExecutionSelectors = new bytes4[](1);
-        manifest.permittedExecutionSelectors[0] = ResultCreatorPlugin.foo.selector;
-
-        return manifest;
-    }
-
-    function performEFPCall() external returns (bytes memory) {
-        return IPluginExecutor(msg.sender).executeFromPlugin(abi.encodeCall(ResultCreatorPlugin.foo, ()));
-    }
-}
-
-// Creates pre and post permitted call hooks for `executeFromPluginExternal`
-contract EFPExternalPermittedCallHookPlugin is BaseTestPlugin {
-    bool public preExecHookCalled;
-    bool public postExecHookCalled;
-
-    constructor(address _versionRegistryAddress) BaseTestPlugin(_versionRegistryAddress) 
-    {}
-
-    function onInstall(bytes calldata) external override {}
-
-    function onUninstall(bytes calldata) external override {}
-
-    function preExecutionHook(uint8, address, uint256, bytes calldata) external override returns (bytes memory) {
-        preExecHookCalled = true;
-        return "context for post exec hook";
-    }
-
-    function postExecutionHook(uint8, bytes calldata preExecHookData) external override {
-        require(
-            keccak256(preExecHookData) == keccak256("context for post exec hook"), "Invalid pre exec hook data"
-        );
-        postExecHookCalled = true;
-    }
-
-    function pluginManifest() external pure override returns (PluginManifest memory) {
-        PluginManifest memory manifest;
-
-        manifest.executionFunctions = new bytes4[](1);
-        manifest.executionFunctions[0] = this.performIncrement.selector;
-
-        manifest.runtimeValidationFunctions = new ManifestAssociatedFunction[](1);
-        manifest.runtimeValidationFunctions[0] = ManifestAssociatedFunction({
-            executionSelector: this.performIncrement.selector,
-            associatedFunction: ManifestFunction({
-                functionType: ManifestAssociatedFunctionType.RUNTIME_VALIDATION_ALWAYS_ALLOW,
-                functionId: 0,
-                dependencyIndex: 0
-            })
-        });
-
-        manifest.permittedCallHooks = new ManifestExecutionHook[](1);
-        manifest.permittedCallHooks[0] = ManifestExecutionHook({
-            executionSelector: IPluginExecutor.executeFromPluginExternal.selector,
-            preExecHook: ManifestFunction({
-                functionType: ManifestAssociatedFunctionType.SELF,
-                functionId: 0,
-                dependencyIndex: 0
-            }),
-            postExecHook: ManifestFunction({
-                functionType: ManifestAssociatedFunctionType.SELF,
-                functionId: 0,
-                dependencyIndex: 0
-            })
-        });
-
-        manifest.permitAnyExternalAddress = true;
-
-        return manifest;
-    }
-
-    function performIncrement() external {
-        IPluginExecutor(msg.sender).executeFromPluginExternal(
-            counter1, 0, abi.encodeWithSelector(Counter.increment.selector)
-        );
-    }
-=======
->>>>>>> 252b0326
 }