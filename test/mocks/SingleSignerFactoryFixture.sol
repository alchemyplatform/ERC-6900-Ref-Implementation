// SPDX-License-Identifier: UNLICENSED
pragma solidity ^0.8.19;

import {IEntryPoint} from "@eth-infinitism/account-abstraction/interfaces/IEntryPoint.sol";
import {ERC1967Proxy} from "@openzeppelin/contracts/proxy/ERC1967/ERC1967Proxy.sol";
import {Create2} from "@openzeppelin/contracts/utils/Create2.sol";
import {UpgradeableModularAccount} from "../../src/account/UpgradeableModularAccount.sol";
import {ValidationConfigLib} from "../../src/helpers/ValidationConfigLib.sol";
<<<<<<< HEAD

import {SingleSignerValidation} from "../../src/plugins/validation/SingleSignerValidation.sol";
import {LibClone} from "solady/utils/LibClone.sol";

import {PluginEntityLib} from "../../src/helpers/PluginEntityLib.sol";
=======
import {SingleSignerValidation} from "../../src/modules/validation/SingleSignerValidation.sol";
>>>>>>> b71d6c9a

import {OptimizedTest} from "../utils/OptimizedTest.sol";
import {TEST_DEFAULT_VALIDATION_ENTITY_ID} from "../utils/TestConstants.sol";

contract SingleSignerFactoryFixture is OptimizedTest {
    UpgradeableModularAccount public accountImplementation;
    SingleSignerValidation public singleSignerValidation;
    bytes32 private immutable _PROXY_BYTECODE_HASH;

    uint32 public constant UNSTAKE_DELAY = 1 weeks;

    IEntryPoint public entryPoint;

    address public self;

    constructor(IEntryPoint _entryPoint, SingleSignerValidation _singleSignerValidation) {
        entryPoint = _entryPoint;
        accountImplementation = _deployUpgradeableModularAccount(_entryPoint);
        _PROXY_BYTECODE_HASH = keccak256(
            abi.encodePacked(type(ERC1967Proxy).creationCode, abi.encode(address(accountImplementation), ""))
        );
        singleSignerValidation = _singleSignerValidation;
        self = address(this);
    }

    /**
     * create an account, and return its address.
     * returns the address even if the account is already deployed.
     * Note that during user operation execution, this method is called only if the account is not deployed.
     * This method returns an existing account address so that entryPoint.getSenderAddress() would work even after
     * account creation
     */
    function createAccount(address owner, uint256 salt) public returns (UpgradeableModularAccount) {
        // address addr = Create2.computeAddress(getSalt(owner, salt), _PROXY_BYTECODE_HASH);
        address addr = getAddress(owner, salt);

        // short circuit if exists
        if (addr.code.length == 0) {
<<<<<<< HEAD

            LibClone.createDeterministicERC1967(
                address(accountImplementation), _getImmutableArgs(owner), getSalt(owner, salt)
=======
            bytes memory moduleInstallData = abi.encode(TEST_DEFAULT_VALIDATION_ENTITY_ID, owner);
            // not necessary to check return addr since next call will fail if so
            new ERC1967Proxy{salt: getSalt(owner, salt)}(address(accountImplementation), "");

            // point proxy to actual implementation and init modules
            UpgradeableModularAccount(payable(addr)).initializeWithValidation(
                ValidationConfigLib.pack(
                    address(singleSignerValidation), TEST_DEFAULT_VALIDATION_ENTITY_ID, true, true
                ),
                new bytes4[](0),
                moduleInstallData,
                new bytes[](0)
>>>>>>> b71d6c9a
            );
        }

        return UpgradeableModularAccount(payable(addr));
    }

    /**
     * calculate the counterfactual address of this account as it would be returned by createAccount()
     */
    function getAddress(address owner, uint256 salt) public view returns (address) {
        // return Create2.computeAddress(getSalt(owner, salt), _PROXY_BYTECODE_HASH);
        return LibClone.predictDeterministicAddressERC1967(
            address(accountImplementation), _getImmutableArgs(owner), getSalt(owner, salt), address(this)
        );
    }

    function addStake() external payable {
        entryPoint.addStake{value: msg.value}(UNSTAKE_DELAY);
    }

    function getSalt(address owner, uint256 salt) public pure returns (bytes32) {
        return keccak256(abi.encodePacked(owner, salt));
    }

    function _getImmutableArgs(address owner) private view returns (bytes memory) {
        return abi.encodePacked(
            PluginEntityLib.pack(address(singleSignerValidation), TEST_DEFAULT_VALIDATION_ENTITY_ID),
            owner
        );
    }
}<|MERGE_RESOLUTION|>--- conflicted
+++ resolved
@@ -6,15 +6,11 @@
 import {Create2} from "@openzeppelin/contracts/utils/Create2.sol";
 import {UpgradeableModularAccount} from "../../src/account/UpgradeableModularAccount.sol";
 import {ValidationConfigLib} from "../../src/helpers/ValidationConfigLib.sol";
-<<<<<<< HEAD
 
-import {SingleSignerValidation} from "../../src/plugins/validation/SingleSignerValidation.sol";
+import {SingleSignerValidation} from "../../src/modules/validation/SingleSignerValidation.sol";
 import {LibClone} from "solady/utils/LibClone.sol";
 
-import {PluginEntityLib} from "../../src/helpers/PluginEntityLib.sol";
-=======
-import {SingleSignerValidation} from "../../src/modules/validation/SingleSignerValidation.sol";
->>>>>>> b71d6c9a
+import {ModuleEntityLib} from "../../src/helpers/ModuleEntityLib.sol";
 
 import {OptimizedTest} from "../utils/OptimizedTest.sol";
 import {TEST_DEFAULT_VALIDATION_ENTITY_ID} from "../utils/TestConstants.sol";
@@ -53,24 +49,9 @@
 
         // short circuit if exists
         if (addr.code.length == 0) {
-<<<<<<< HEAD
 
             LibClone.createDeterministicERC1967(
                 address(accountImplementation), _getImmutableArgs(owner), getSalt(owner, salt)
-=======
-            bytes memory moduleInstallData = abi.encode(TEST_DEFAULT_VALIDATION_ENTITY_ID, owner);
-            // not necessary to check return addr since next call will fail if so
-            new ERC1967Proxy{salt: getSalt(owner, salt)}(address(accountImplementation), "");
-
-            // point proxy to actual implementation and init modules
-            UpgradeableModularAccount(payable(addr)).initializeWithValidation(
-                ValidationConfigLib.pack(
-                    address(singleSignerValidation), TEST_DEFAULT_VALIDATION_ENTITY_ID, true, true
-                ),
-                new bytes4[](0),
-                moduleInstallData,
-                new bytes[](0)
->>>>>>> b71d6c9a
             );
         }
 
