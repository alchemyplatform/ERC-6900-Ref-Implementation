// SPDX-License-Identifier: UNLICENSED
pragma solidity ^0.8.19;

import {
<<<<<<< HEAD
    IModule, ManifestExecutionFunction, ManifestExecutionHook, ModuleManifest
} from "../../src/interfaces/IModule.sol";
=======
    ExecutionManifest,
    IModule,
    ManifestExecutionFunction,
    ManifestExecutionHook
} from "../../src/interfaces/IExecution.sol";
import {IExecutionHook} from "../../src/interfaces/IExecutionHook.sol";
>>>>>>> 2e9878f6

import {MockModule} from "../mocks/MockModule.sol";
import {AccountTestBase} from "../utils/AccountTestBase.sol";

contract AccountExecHooksTest is AccountTestBase {
    MockModule public mockModule1;

    bytes4 internal constant _EXEC_SELECTOR = bytes4(uint32(1));
    uint32 internal constant _PRE_HOOK_FUNCTION_ID_1 = 1;
    uint32 internal constant _POST_HOOK_FUNCTION_ID_2 = 2;
    uint32 internal constant _BOTH_HOOKS_FUNCTION_ID_3 = 3;

    ExecutionManifest internal _m1;

    event ModuleInstalled(address indexed module);
    event ModuleUninstalled(address indexed module, bool indexed callbacksSucceeded);
    // emitted by MockModule
    event ReceivedCall(bytes msgData, uint256 msgValue);

    function setUp() public {
        _transferOwnershipToTest();

        _m1.executionFunctions.push(
            ManifestExecutionFunction({executionSelector: _EXEC_SELECTOR, isPublic: true, allowGlobalValidation: false})
        );
    }

    function test_preExecHook_install() public {
        _installExecution1WithHooks(
            ManifestExecutionHook({
                executionSelector: _EXEC_SELECTOR,
                entityId: _PRE_HOOK_FUNCTION_ID_1,
                isPreHook: true,
                isPostHook: false
            })
        );
    }

    /// @dev Module 1 hook pair: [1, null]
    ///      Expected execution: [1, null]
    function test_preExecHook_run() public {
        test_preExecHook_install();

        vm.expectEmit(true, true, true, true);
        emit ReceivedCall(
            abi.encodeWithSelector(
                IExecutionHook.preExecutionHook.selector,
                _PRE_HOOK_FUNCTION_ID_1,
                address(this), // caller
                uint256(0), // msg.value in call to account
                abi.encodeWithSelector(_EXEC_SELECTOR)
            ),
            0 // msg value in call to module
        );

        (bool success,) = address(account1).call(abi.encodeWithSelector(_EXEC_SELECTOR));
        assertTrue(success);
    }

    function test_preExecHook_uninstall() public {
        test_preExecHook_install();

        _uninstallExecution(mockModule1);
    }

    function test_execHookPair_install() public {
        _installExecution1WithHooks(
            ManifestExecutionHook({
                executionSelector: _EXEC_SELECTOR,
                entityId: _BOTH_HOOKS_FUNCTION_ID_3,
                isPreHook: true,
                isPostHook: true
            })
        );
    }

    /// @dev Module 1 hook pair: [1, 2]
    ///      Expected execution: [1, 2]
    function test_execHookPair_run() public {
        test_execHookPair_install();

        vm.expectEmit(true, true, true, true);
        // pre hook call
        emit ReceivedCall(
            abi.encodeWithSelector(
                IExecutionHook.preExecutionHook.selector,
                _BOTH_HOOKS_FUNCTION_ID_3,
                address(this), // caller
                uint256(0), // msg.value in call to account
                abi.encodeWithSelector(_EXEC_SELECTOR)
            ),
            0 // msg value in call to module
        );
        vm.expectEmit(true, true, true, true);
        // exec call
        emit ReceivedCall(abi.encodePacked(_EXEC_SELECTOR), 0);
        vm.expectEmit(true, true, true, true);
        // post hook call
        emit ReceivedCall(
            abi.encodeCall(IExecutionHook.postExecutionHook, (_BOTH_HOOKS_FUNCTION_ID_3, "")),
            0 // msg value in call to module
        );

        (bool success,) = address(account1).call(abi.encodeWithSelector(_EXEC_SELECTOR));
        assertTrue(success);
    }

    function test_execHookPair_uninstall() public {
        test_execHookPair_install();

        _uninstallExecution(mockModule1);
    }

    function test_postOnlyExecHook_install() public {
        _installExecution1WithHooks(
            ManifestExecutionHook({
                executionSelector: _EXEC_SELECTOR,
                entityId: _POST_HOOK_FUNCTION_ID_2,
                isPreHook: false,
                isPostHook: true
            })
        );
    }

    /// @dev Module 1 hook pair: [null, 2]
    ///      Expected execution: [null, 2]
    function test_postOnlyExecHook_run() public {
        test_postOnlyExecHook_install();

        vm.expectEmit(true, true, true, true);
        emit ReceivedCall(
            abi.encodeCall(IExecutionHook.postExecutionHook, (_POST_HOOK_FUNCTION_ID_2, "")),
            0 // msg value in call to module
        );

        (bool success,) = address(account1).call(abi.encodeWithSelector(_EXEC_SELECTOR));
        assertTrue(success);
    }

    function test_postOnlyExecHook_uninstall() public {
        test_postOnlyExecHook_install();

        _uninstallExecution(mockModule1);
    }

    function _installExecution1WithHooks(ManifestExecutionHook memory execHooks) internal {
        _m1.executionHooks.push(execHooks);
        mockModule1 = new MockModule(_m1);

        vm.expectEmit(true, true, true, true);
        emit ReceivedCall(abi.encodeCall(IModule.onInstall, (bytes(""))), 0);
        vm.expectEmit(true, true, true, true);
        emit ModuleInstalled(address(mockModule1));

        vm.startPrank(address(entryPoint));
        account1.installExecution({
            module: address(mockModule1),
            manifest: mockModule1.executionManifest(),
            moduleInstallData: bytes("")
        });
        vm.stopPrank();
    }

    function _uninstallExecution(MockModule module) internal {
        vm.expectEmit(true, true, true, true);
        emit ReceivedCall(abi.encodeCall(IModule.onUninstall, (bytes(""))), 0);
        vm.expectEmit(true, true, true, true);
        emit ModuleUninstalled(address(module), true);

        vm.startPrank(address(entryPoint));
        account1.uninstallExecution(address(module), module.executionManifest(), bytes(""));
        vm.stopPrank();
    }
}<|MERGE_RESOLUTION|>--- conflicted
+++ resolved
@@ -2,17 +2,12 @@
 pragma solidity ^0.8.19;
 
 import {
-<<<<<<< HEAD
-    IModule, ManifestExecutionFunction, ManifestExecutionHook, ModuleManifest
-} from "../../src/interfaces/IModule.sol";
-=======
     ExecutionManifest,
     IModule,
     ManifestExecutionFunction,
     ManifestExecutionHook
 } from "../../src/interfaces/IExecution.sol";
 import {IExecutionHook} from "../../src/interfaces/IExecutionHook.sol";
->>>>>>> 2e9878f6
 
 import {MockModule} from "../mocks/MockModule.sol";
 import {AccountTestBase} from "../utils/AccountTestBase.sol";
