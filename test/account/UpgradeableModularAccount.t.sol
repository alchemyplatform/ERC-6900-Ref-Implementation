--- conflicted
+++ resolved
@@ -437,12 +437,8 @@
     }
 
     function test_replacePlugin_default() public {
-        vm.startPrank(owner2);
-<<<<<<< HEAD
-=======
-
-        SingleOwnerPlugin replacingPlugin = new SingleOwnerPlugin();
->>>>>>> dbbbbc26
+        vm.startPrank(owner2)
+
         bytes32 manifestHash = keccak256(abi.encode(tokenReceiverPlugin.pluginManifest()));
         IPluginManager(account2).installPlugin({
             plugin: address(tokenReceiverPlugin),
@@ -451,31 +447,18 @@
             dependencies: new FunctionReference[](0)
         });
 
-<<<<<<< HEAD
         bytes32 newManifestHash = keccak256(abi.encode(replacingSingleOwnerPlugin.pluginManifest()));
         vm.expectEmit(true, true, true, true);
         emit PluginReplaced(address(singleOwnerPlugin), address(replacingSingleOwnerPlugin), true);
         IPluginManager(account2).replacePlugin({
             oldPlugin: address(singleOwnerPlugin),
             newPlugin: address(replacingSingleOwnerPlugin),
-=======
-        bytes32 newManifestHash = keccak256(abi.encode(replacingPlugin.pluginManifest()));
-        vm.expectEmit(true, true, true, true);
-        emit PluginReplaced(address(singleOwnerPlugin), address(replacingPlugin), true);
-        IPluginManager(account2).replacePlugin({
-            oldPlugin: address(singleOwnerPlugin),
-            newPlugin: address(replacingPlugin),
->>>>>>> dbbbbc26
             newManifestHash: newManifestHash
         });
         address[] memory plugins = IAccountLoupe(account2).getInstalledPlugins();
         assertEq(plugins.length, 2);
         assertEq(plugins[0], address(tokenReceiverPlugin));
-<<<<<<< HEAD
         assertEq(plugins[1], address(replacingSingleOwnerPlugin));
-=======
-        assertEq(plugins[1], address(replacingPlugin));
->>>>>>> dbbbbc26
     }
 
     function _installPluginWithExecHooks() internal returns (MockPlugin plugin) {
