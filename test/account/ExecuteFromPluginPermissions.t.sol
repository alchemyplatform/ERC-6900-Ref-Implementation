--- conflicted
+++ resolved
@@ -8,7 +8,6 @@
 import {UpgradeableModularAccount} from "../../src/account/UpgradeableModularAccount.sol";
 import {FunctionReference} from "../../src/helpers/FunctionReferenceLib.sol";
 import {SingleOwnerPlugin} from "../../src/plugins/owner/SingleOwnerPlugin.sol";
-import {VersionRegistry} from "../../src/plugins/VersionRegistry.sol";
 
 import {MSCAFactoryFixture} from "../mocks/MSCAFactoryFixture.sol";
 import {Counter} from "../mocks/Counter.sol";
@@ -23,7 +22,6 @@
     ResultCreatorPlugin public resultCreatorPlugin;
 
     EntryPoint public entryPoint; // Just to be able to construct the factory
-    VersionRegistry public versionRegistry;
     SingleOwnerPlugin public singleOwnerPlugin;
     MSCAFactoryFixture public factory;
     UpgradeableModularAccount public account;
@@ -36,24 +34,16 @@
         counter1 = new Counter();
         counter2 = new Counter();
         counter3 = new Counter();
-        versionRegistry = new VersionRegistry();
-        resultCreatorPlugin = new ResultCreatorPlugin(address(versionRegistry));
+        resultCreatorPlugin = new ResultCreatorPlugin();
 
         // Initialize the contracts needed to use the account.
         entryPoint = new EntryPoint();
-        singleOwnerPlugin = _deploySingleOwnerPlugin(versionRegistry);
+        singleOwnerPlugin = _deploySingleOwnerPlugin();
         factory = new MSCAFactoryFixture(entryPoint, singleOwnerPlugin);
 
         // Initialize the EFP caller plugins, which will attempt to use the permissions system to authorize calls.
-<<<<<<< HEAD
-        efpCallerPlugin = new EFPCallerPlugin(address(versionRegistry));
-        efpCallerPluginAnyExternal = new EFPCallerPluginAnyExternal(address(versionRegistry));
-        efpPermittedCallHookPlugin = new EFPPermittedCallHookPlugin(address(versionRegistry));
-        efpExternalPermittedCallHookPlugin = new EFPExternalPermittedCallHookPlugin(address(versionRegistry));
-=======
         efpCallerPlugin = new EFPCallerPlugin();
         efpCallerPluginAnyExternal = new EFPCallerPluginAnyExternal();
->>>>>>> 252b0326
 
         // Create an account with "this" as the owner, so we can execute along the runtime path with regular
         // solidity semantics
