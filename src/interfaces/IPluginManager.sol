--- conflicted
+++ resolved
@@ -31,25 +31,7 @@
     /// guarantees.
     /// @param pluginUninstallData Optional data to be decoded and used by the plugin to clear plugin data for the
     /// modular account.
-<<<<<<< HEAD
-    /// @param hookUnapplyData Optional data to be decoded and used by the plugin to clear injected hooks for the
-    /// modular account.
-    function uninstallPlugin(
-        address plugin,
-        bytes calldata config,
-        bytes calldata pluginUninstallData,
-        bytes[] calldata hookUnapplyData
-    ) external;
-
-    function replacePlugin(
-        address oldPlugin,
-        address newPlugin,
-        bytes32 manifestHash,
-        bytes[] calldata hookUnapplyData
-    ) external;
-=======
     function uninstallPlugin(address plugin, bytes calldata config, bytes calldata pluginUninstallData) external;
 
     function replacePlugin(address oldPlugin, address newPlugin, bytes32 newManifestHash) external;
->>>>>>> 252b0326
 }