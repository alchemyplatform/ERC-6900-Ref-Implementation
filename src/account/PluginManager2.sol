--- conflicted
+++ resolved
@@ -74,15 +74,6 @@
             }
         }
 
-<<<<<<< HEAD
-        (address plugin, uint8 functionId) = FunctionReferenceLib.unpack(validationFunction);
-        // If the functionId indicates a self-permit for direct runtime calls from plugins, we don't need to
-        // install a function as the functionReference will consist of the msg.sender + constant_functionId
-=======
-        _validationData.isGlobal = validationConfig.isGlobal();
-        _validationData.isSignatureValidation = validationConfig.isSignatureValidation();
->>>>>>> 42d3db81
-
         for (uint256 i = 0; i < selectors.length; ++i) {
             bytes4 selector = selectors[i];
             if (!_validationData.selectors.add(toSetValue(selector))) {
@@ -90,24 +81,14 @@
             }
         }
 
-<<<<<<< HEAD
-        if (functionId != _SELF_PERMIT_VALIDATION_FUNCTIONID) {
-            // Only allow global validations if they're not direct-calls.
-            if (isGlobal) {
-                if (_storage.validationData[validationFunction].isGlobal) {
-                    revert GlobalValidationAlreadySet(validationFunction);
-                }
-                _storage.validationData[validationFunction].isGlobal = true;
+        if (validationConfig.functionId() != _SELF_PERMIT_VALIDATION_FUNCTIONID) {
+            // Only allow global validations and signature validations if they're not direct-call validations.
+
+            _validationData.isGlobal = validationConfig.isGlobal();
+            _validationData.isSignatureValidation = validationConfig.isSignatureValidation();
+            if (installData.length > 0) {
+                IPlugin(validationConfig.plugin()).onInstall(installData);
             }
-
-            if (installData.length > 0) {
-                IPlugin(plugin).onInstall(installData);
-            }
-=======
-        if (installData.length > 0) {
-            address plugin = validationConfig.plugin();
-            IPlugin(plugin).onInstall(installData);
->>>>>>> 42d3db81
         }
     }
 
@@ -141,9 +122,7 @@
             bytes[] memory permissionHookUninstallDatas = abi.decode(permissionHookUninstallData, (bytes[]));
 
             // Clear permission hooks
-<<<<<<< HEAD
-            EnumerableSet.Bytes32Set storage permissionHooks =
-                _storage.validationData[validationFunction].permissionHooks;
+            EnumerableSet.Bytes32Set storage permissionHooks = _validationData.permissionHooks;
 
             uint256 len = permissionHooks.length();
             for (uint256 i = 0; i < len; ++i) {
@@ -151,15 +130,6 @@
                 permissionHooks.remove(permissionHook);
                 address permissionHookPlugin = address(uint160(bytes20(permissionHook)));
                 IPlugin(permissionHookPlugin).onUninstall(permissionHookUninstallDatas[i]);
-=======
-            EnumerableSet.Bytes32Set storage permissionHooks = _validationData.permissionHooks;
-            uint256 i = 0;
-            while (permissionHooks.length() > 0) {
-                FunctionReference permissionHook = toFunctionReference(permissionHooks.at(0));
-                permissionHooks.remove(toSetValue(permissionHook));
-                (address permissionHookPlugin,) = FunctionReferenceLib.unpack(permissionHook);
-                IPlugin(permissionHookPlugin).onUninstall(permissionHookUninstallDatas[i++]);
->>>>>>> 42d3db81
             }
         }
         delete _validationData.preValidationHooks;
