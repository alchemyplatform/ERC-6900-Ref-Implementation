--- conflicted
+++ resolved
@@ -7,11 +7,7 @@
 import {PluginEntity, ValidationConfig} from "../interfaces/IPluginManager.sol";
 import {PluginEntityLib} from "../helpers/PluginEntityLib.sol";
 import {ValidationConfigLib} from "../helpers/ValidationConfigLib.sol";
-<<<<<<< HEAD
 import {ValidationData, getAccountStorage, toSetValue} from "./AccountStorage.sol";
-=======
-import {ValidationData, getAccountStorage, toSetValue, toPluginEntity} from "./AccountStorage.sol";
->>>>>>> d2e3c3a9
 import {ExecutionHook} from "../interfaces/IAccountLoupe.sol";
 
 // Temporary additional functions for a user-controlled install flow for validation functions.
@@ -21,7 +17,7 @@
 
     // Index marking the start of the data for the validation function.
     uint8 internal constant _RESERVED_VALIDATION_DATA_INDEX = 255;
-    uint8 internal constant _SELF_PERMIT_VALIDATION_FUNCTIONID = type(uint8).max;
+    uint32 internal constant _SELF_PERMIT_VALIDATION_FUNCTIONID = type(uint32).max;
 
     error PreValidationAlreadySet(PluginEntity validationFunction, PluginEntity preValidationFunction);
     error ValidationAlreadySet(bytes4 selector, PluginEntity validationFunction);
@@ -85,7 +81,7 @@
             }
         }
 
-        if (validationConfig.functionId() != _SELF_PERMIT_VALIDATION_FUNCTIONID) {
+        if (validationConfig.entityId() != _SELF_PERMIT_VALIDATION_FUNCTIONID) {
             // Only allow global validations and signature validations if they're not direct-call validations.
 
             _validationData.isGlobal = validationConfig.isGlobal();
@@ -127,22 +123,12 @@
 
             // Clear permission hooks
             EnumerableSet.Bytes32Set storage permissionHooks = _validationData.permissionHooks;
-<<<<<<< HEAD
-
             uint256 len = permissionHooks.length();
             for (uint256 i = 0; i < len; ++i) {
                 bytes32 permissionHook = permissionHooks.at(0);
                 permissionHooks.remove(permissionHook);
                 address permissionHookPlugin = address(uint160(bytes20(permissionHook)));
                 IPlugin(permissionHookPlugin).onUninstall(permissionHookUninstallDatas[i]);
-=======
-            uint256 i = 0;
-            while (permissionHooks.length() > 0) {
-                PluginEntity permissionHook = toPluginEntity(permissionHooks.at(0));
-                permissionHooks.remove(toSetValue(permissionHook));
-                (address permissionHookPlugin,) = PluginEntityLib.unpack(permissionHook);
-                IPlugin(permissionHookPlugin).onUninstall(permissionHookUninstallDatas[i++]);
->>>>>>> d2e3c3a9
             }
         }
         delete _validationData.preValidationHooks;
