// SPDX-License-Identifier: GPL-3.0
pragma solidity ^0.8.19;

import {BaseAccount} from "@eth-infinitism/account-abstraction/core/BaseAccount.sol";
import {IEntryPoint} from "@eth-infinitism/account-abstraction/interfaces/IEntryPoint.sol";
import {UserOperation} from "@eth-infinitism/account-abstraction/interfaces/UserOperation.sol";
import {UUPSUpgradeable} from "@openzeppelin/contracts/proxy/utils/UUPSUpgradeable.sol";
import {IERC165} from "@openzeppelin/contracts/utils/introspection/IERC165.sol";
import {EnumerableMap} from "@openzeppelin/contracts/utils/structs/EnumerableMap.sol";
import {EnumerableSet} from "@openzeppelin/contracts/utils/structs/EnumerableSet.sol";

import {FunctionReferenceLib} from "../helpers/FunctionReferenceLib.sol";
import {_coalescePreValidation, _coalesceValidation} from "../helpers/ValidationDataHelpers.sol";
import {IPlugin, PluginManifest} from "../interfaces/IPlugin.sol";
import {IPluginExecutor} from "../interfaces/IPluginExecutor.sol";
import {FunctionReference, IPluginManager} from "../interfaces/IPluginManager.sol";
import {IStandardExecutor, Call} from "../interfaces/IStandardExecutor.sol";
import {AccountExecutor} from "./AccountExecutor.sol";
import {AccountLoupe} from "./AccountLoupe.sol";
import {AccountStorage, HookGroup, getAccountStorage, getPermittedCallKey} from "./AccountStorage.sol";
import {AccountStorageInitializable} from "./AccountStorageInitializable.sol";
<<<<<<< HEAD
import {FunctionReference, FunctionReferenceLib} from "../helpers/FunctionReferenceLib.sol";
import {IPlugin, PluginManifest} from "../interfaces/IPlugin.sol";
import {IPluginExecutor} from "../interfaces/IPluginExecutor.sol";
import {IPluginManager} from "../interfaces/IPluginManager.sol";
import {IStandardExecutor, Call} from "../interfaces/IStandardExecutor.sol";
import {IVersionRegistry} from "../interfaces/IVersionRegistry.sol";
import {PluginManagerInternals} from "./PluginManagerInternals.sol";
import {_coalescePreValidation, _coalesceValidation} from "../helpers/ValidationDataHelpers.sol";
import {BasePlugin} from "../plugins/BasePlugin.sol";
=======
import {PluginManagerInternals} from "./PluginManagerInternals.sol";
>>>>>>> 252b0326

contract UpgradeableModularAccount is
    AccountExecutor,
    AccountLoupe,
    AccountStorageInitializable,
    BaseAccount,
    IERC165,
    IPluginExecutor,
    IStandardExecutor,
    PluginManagerInternals,
    UUPSUpgradeable
{
    using EnumerableMap for EnumerableMap.Bytes32ToUintMap;
    using EnumerableSet for EnumerableSet.Bytes32Set;
    using FunctionReferenceLib for FunctionReference;

    struct PostExecToRun {
        bytes preExecHookReturnData;
        FunctionReference postExecHook;
    }

    IEntryPoint private immutable _ENTRY_POINT;

    // As per the EIP-165 spec, no interface should ever match 0xffffffff
    bytes4 internal constant _INTERFACE_ID_INVALID = 0xffffffff;
    bytes4 internal constant _IERC165_INTERFACE_ID = 0x01ffc9a7;

    event ModularAccountInitialized(IEntryPoint indexed entryPoint);

    error AlwaysDenyRule();
    error AuthorizeUpgradeReverted(bytes revertReason);
    error ExecFromPluginNotPermitted(address plugin, bytes4 selector);
    error ExecFromPluginExternalNotPermitted(address plugin, address target, uint256 value, bytes data);
    error InvalidConfiguration();
    error NativeTokenSpendingNotPermitted(address plugin);
    error PostExecHookReverted(address plugin, uint8 functionId, bytes revertReason);
    error PreExecHookReverted(address plugin, uint8 functionId, bytes revertReason);
    error PreRuntimeValidationHookFailed(address plugin, uint8 functionId, bytes revertReason);
    error RuntimeValidationFunctionMissing(bytes4 selector);
    error RuntimeValidationFunctionReverted(address plugin, uint8 functionId, bytes revertReason);
    error UnexpectedAggregator(address plugin, uint8 functionId, address aggregator);
    error UnrecognizedFunction(bytes4 selector);
    error UserOpValidationFunctionMissing(bytes4 selector);

    // Wraps execution of a native function with runtime validation and hooks
    // Used for upgradeTo, upgradeToAndCall, execute, executeBatch, installPlugin, uninstallPlugin
    modifier wrapNativeFunction() {
        _doRuntimeValidationIfNotFromEP();

        PostExecToRun[] memory postExecHooks = _doPreExecHooks(msg.sig, msg.data);

        _;

        _doCachedPostExecHooks(postExecHooks);
    }

    constructor(IEntryPoint anEntryPoint) {
        _ENTRY_POINT = anEntryPoint;
        _disableInitializers();
    }

    // EXTERNAL FUNCTIONS

    /// @notice Initializes the account with a set of plugins
    /// @dev No dependencies may be provided with this installation.
    /// @param plugins The plugins to install
    /// @param manifestHashes The manifest hashes of the plugins to install
    /// @param pluginInstallDatas The plugin install datas of the plugins to install
    function initialize(
        address[] memory plugins,
        bytes32[] memory manifestHashes,
        bytes[] memory pluginInstallDatas
    ) external initializer {
        uint256 length = plugins.length;

        if (length != manifestHashes.length || length != pluginInstallDatas.length) {
            revert ArrayLengthMismatch();
        }

        FunctionReference[] memory emptyDependencies = new FunctionReference[](0);

        for (uint256 i = 0; i < length;) {
            _installPlugin(plugins[i], manifestHashes[i], pluginInstallDatas[i], emptyDependencies);

            unchecked {
                ++i;
            }
        }

        emit ModularAccountInitialized(_ENTRY_POINT);
    }

    receive() external payable {}

    /// @notice Fallback function
    /// @dev We route calls to execution functions based on incoming msg.sig
    /// @dev If there's no plugin associated with this function selector, revert
    fallback(bytes calldata) external payable returns (bytes memory) {
        address execPlugin = getAccountStorage().selectorData[msg.sig].plugin;
        if (execPlugin == address(0)) {
            revert UnrecognizedFunction(msg.sig);
        }

        _doRuntimeValidationIfNotFromEP();

        PostExecToRun[] memory postExecHooks;
        // Cache post-exec hooks in memory
        postExecHooks = _doPreExecHooks(msg.sig, msg.data);

        // execute the function, bubbling up any reverts
        (bool execSuccess, bytes memory execReturnData) = execPlugin.call(msg.data);

        if (!execSuccess) {
            // Bubble up revert reasons from plugins
            assembly ("memory-safe") {
                revert(add(execReturnData, 32), mload(execReturnData))
            }
        }

        _doCachedPostExecHooks(postExecHooks);

        return execReturnData;
    }

    /// @inheritdoc IStandardExecutor
    function execute(address target, uint256 value, bytes calldata data)
        external
        payable
        override
        wrapNativeFunction
        returns (bytes memory result)
    {
        result = _exec(target, value, data);
    }

    /// @inheritdoc IStandardExecutor
    function executeBatch(Call[] calldata calls)
        external
        payable
        override
        wrapNativeFunction
        returns (bytes[] memory results)
    {
        uint256 callsLength = calls.length;
        results = new bytes[](callsLength);

        for (uint256 i = 0; i < callsLength;) {
            results[i] = _exec(calls[i].target, calls[i].value, calls[i].data);

            unchecked {
                ++i;
            }
        }
    }

    /// @inheritdoc IPluginExecutor
    function executeFromPlugin(bytes calldata data) external payable override returns (bytes memory) {
        bytes4 selector = bytes4(data[:4]);
        address callingPlugin = msg.sender;

        bytes24 execFromPluginKey = getPermittedCallKey(callingPlugin, selector);

        AccountStorage storage _storage = getAccountStorage();

        if (!_storage.callPermitted[execFromPluginKey]) {
            revert ExecFromPluginNotPermitted(callingPlugin, selector);
        }

        address execFunctionPlugin = _storage.selectorData[selector].plugin;

        if (execFunctionPlugin == address(0)) {
            revert UnrecognizedFunction(selector);
        }

        PostExecToRun[] memory postExecHooks = _doPreExecHooks(selector, data);

        (bool success, bytes memory returnData) = execFunctionPlugin.call(data);

        if (!success) {
            assembly ("memory-safe") {
                revert(add(returnData, 32), mload(returnData))
            }
        }

        _doCachedPostExecHooks(postExecHooks);

        return returnData;
    }

    /// @inheritdoc IPluginExecutor
    function executeFromPluginExternal(address target, uint256 value, bytes calldata data)
        external
        payable
        returns (bytes memory)
    {
        bytes4 selector = bytes4(data);
        AccountStorage storage _storage = getAccountStorage();

        // Make sure plugin is allowed to spend native token.
        if (value > 0 && value > msg.value && !_storage.pluginData[msg.sender].canSpendNativeToken) {
            revert NativeTokenSpendingNotPermitted(msg.sender);
        }

        // Check the caller plugin's permission to make this call

        // Check the target contract permission.
        // This first checks that the intended target is permitted at all. If it is, then it checks if any selector
        // is permitted. If any selector is permitted, then it skips the selector-level permission check.
        // If only a subset of selectors are permitted, then it also checks the selector-level permission.
        // By checking in the order of [address specified with any selector allowed], [any address allowed],
        // [address specified and selector specified], along with the extra bool `permittedCall`, we can
        // reduce the number of `sload`s in the worst-case from 3 down to 2.
        bool targetContractPermittedCall = _storage.permittedExternalCalls[IPlugin(msg.sender)][target]
            .addressPermitted
            && (
                _storage.permittedExternalCalls[IPlugin(msg.sender)][target].anySelectorPermitted
                    || _storage.permittedExternalCalls[IPlugin(msg.sender)][target].permittedSelectors[selector]
            );

        // If the target contract is not permitted, check if the caller plugin is permitted to make any external
        // calls.
        if (!(targetContractPermittedCall || _storage.pluginData[msg.sender].anyExternalExecPermitted)) {
            revert ExecFromPluginExternalNotPermitted(msg.sender, target, value, data);
        }

        // Run any pre exec hooks for this selector
        PostExecToRun[] memory postExecHooks =
            _doPreExecHooks(IPluginExecutor.executeFromPluginExternal.selector, msg.data);

        // Perform the external call
        bytes memory returnData = _exec(target, value, data);

        // Run any post exec hooks for this selector
        _doCachedPostExecHooks(postExecHooks);

        return returnData;
    }

    /// @inheritdoc IPluginManager
    function installPlugin(
        address plugin,
        bytes32 manifestHash,
        bytes calldata pluginInstallData,
        FunctionReference[] calldata dependencies
    ) external override wrapNativeFunction {
        _installPlugin(plugin, manifestHash, pluginInstallData, dependencies);
    }

    /// @inheritdoc IPluginManager
    function uninstallPlugin(address plugin, bytes calldata config, bytes calldata pluginUninstallData)
        external
        override
        wrapNativeFunction
    {
        PluginManifest memory manifest;

        if (config.length > 0) {
            manifest = abi.decode(config, (PluginManifest));
        } else {
            manifest = IPlugin(plugin).pluginManifest();
        }

        _uninstallPlugin(plugin, manifest, pluginUninstallData);
    }

    /// @inheritdoc IPluginManager
    function replacePlugin(address oldPlugin, address newPlugin, bytes32 newManifestHash)
        external
        override
        wrapNativeFunction
    {
        _replacePlugin(oldPlugin, newPlugin, newManifestHash);
    }

    // Should we check versions here?
    function replacePlugin(
        address oldPlugin,
        address newPlugin,
        bytes32 manifestHash,
        bytes[] calldata hookUnapplyData
    ) external override wrapNativeFunction {
        address oldPluginRegistry = BasePlugin(oldPlugin).getVersionRegistry();
        address newPluginRegistry = BasePlugin(newPlugin).getVersionRegistry();

        require(oldPluginRegistry == newPluginRegistry, "Plugins use different VersionRegistries");

        IVersionRegistry.Version memory oldVersion = IVersionRegistry(oldPluginRegistry).getPluginVersion(oldPlugin);
        IVersionRegistry.Version memory newVersion = IVersionRegistry(newPluginRegistry).getPluginVersion(newPlugin);

        require(
            oldVersion.major == newVersion.major && 
            oldVersion.minor == newVersion.minor && 
            newVersion.patch > oldVersion.patch,
            "New plugin is not a patch-level upgrade"
        );

        _replacePlugin(oldPlugin, newPlugin, manifestHash, hookUnapplyData);
    }

    /// @notice ERC165 introspection
    /// @dev returns true for `IERC165.interfaceId` and false for `0xFFFFFFFF`
    /// @param interfaceId interface id to check against
    /// @return bool support for specific interface
    function supportsInterface(bytes4 interfaceId) external view override returns (bool) {
        if (interfaceId == _INTERFACE_ID_INVALID) {
            return false;
        }
        if (interfaceId == _IERC165_INTERFACE_ID) {
            return true;
        }

        return getAccountStorage().supportedIfaces[interfaceId] > 0;
    }

    /// @inheritdoc UUPSUpgradeable
    function upgradeTo(address newImplementation) public override onlyProxy wrapNativeFunction {
        _upgradeToAndCallUUPS(newImplementation, new bytes(0), false);
    }

    /// @inheritdoc UUPSUpgradeable
    function upgradeToAndCall(address newImplementation, bytes memory data)
        public
        payable
        override
        onlyProxy
        wrapNativeFunction
    {
        _upgradeToAndCallUUPS(newImplementation, data, true);
    }

    /// @notice Gets the entry point for this account
    /// @return entryPoint The entry point for this account
    function entryPoint() public view override returns (IEntryPoint) {
        return _ENTRY_POINT;
    }

    // INTERNAL FUNCTIONS

    // Parent function validateUserOp enforces that this call can only be made by the EntryPoint
    function _validateSignature(UserOperation calldata userOp, bytes32 userOpHash)
        internal
        virtual
        override
        returns (uint256 validationData)
    {
        if (userOp.callData.length < 4) {
            revert UnrecognizedFunction(bytes4(userOp.callData));
        }
        bytes4 selector = bytes4(userOp.callData);

        FunctionReference userOpValidationFunction = getAccountStorage().selectorData[selector].userOpValidation;

        validationData = _doUserOpValidation(selector, userOpValidationFunction, userOp, userOpHash);
    }

    // To support gas estimation, we don't fail early when the failure is caused by a signature failure
    function _doUserOpValidation(
        bytes4 selector,
        FunctionReference userOpValidationFunction,
        UserOperation calldata userOp,
        bytes32 userOpHash
    ) internal returns (uint256 validationData) {
        if (userOpValidationFunction.isEmpty()) {
            revert UserOpValidationFunctionMissing(selector);
        }

        uint256 currentValidationData;

        // Do preUserOpValidation hooks
        EnumerableMap.Bytes32ToUintMap storage preUserOpValidationHooks =
            getAccountStorage().selectorData[selector].preUserOpValidationHooks;

        uint256 preUserOpValidationHooksLength = preUserOpValidationHooks.length();
        for (uint256 i = 0; i < preUserOpValidationHooksLength;) {
            (bytes32 key,) = preUserOpValidationHooks.at(i);
            FunctionReference preUserOpValidationHook = _toFunctionReference(key);

            if (!preUserOpValidationHook.isEmptyOrMagicValue()) {
                (address plugin, uint8 functionId) = preUserOpValidationHook.unpack();
                try IPlugin(plugin).preUserOpValidationHook(functionId, userOp, userOpHash) returns (
                    uint256 returnData
                ) {
                    currentValidationData = returnData;
                } catch {
                    currentValidationData = SIG_VALIDATION_FAILED;
                }

                if (uint160(currentValidationData) > 1) {
                    // If the aggregator is not 0 or 1, it is an unexpected value
                    revert UnexpectedAggregator(plugin, functionId, address(uint160(currentValidationData)));
                }
                validationData = _coalescePreValidation(validationData, currentValidationData);
            } else {
                // Function reference cannot be 0 and _RUNTIME_VALIDATION_ALWAYS_ALLOW is not permitted here.
                revert InvalidConfiguration();
            }

            unchecked {
                ++i;
            }
        }

        // Run the user op validationFunction
        {
            if (!userOpValidationFunction.isEmptyOrMagicValue()) {
                (address plugin, uint8 functionId) = userOpValidationFunction.unpack();
                try IPlugin(plugin).userOpValidationFunction(functionId, userOp, userOpHash) returns (
                    uint256 returnData
                ) {
                    currentValidationData = returnData;
                } catch {
                    currentValidationData = SIG_VALIDATION_FAILED;
                }
                if (preUserOpValidationHooksLength != 0) {
                    // If we have other validation data we need to coalesce with
                    validationData = _coalesceValidation(validationData, currentValidationData);
                } else {
                    validationData = currentValidationData;
                }
            } else {
                // _RUNTIME_VALIDATION_ALWAYS_ALLOW and _PRE_HOOK_ALWAYS_DENY is not permitted here.
                revert InvalidConfiguration();
            }
        }
    }

    function _doRuntimeValidationIfNotFromEP() internal {
        if (msg.sender == address(_ENTRY_POINT)) return;

        AccountStorage storage _storage = getAccountStorage();
        FunctionReference runtimeValidationFunction = _storage.selectorData[msg.sig].runtimeValidation;
        // run all preRuntimeValidation hooks
        EnumerableMap.Bytes32ToUintMap storage preRuntimeValidationHooks =
            getAccountStorage().selectorData[msg.sig].preRuntimeValidationHooks;

        uint256 preRuntimeValidationHooksLength = preRuntimeValidationHooks.length();
        for (uint256 i = 0; i < preRuntimeValidationHooksLength;) {
            (bytes32 key,) = preRuntimeValidationHooks.at(i);
            FunctionReference preRuntimeValidationHook = _toFunctionReference(key);

            if (!preRuntimeValidationHook.isEmptyOrMagicValue()) {
                (address plugin, uint8 functionId) = preRuntimeValidationHook.unpack();
                // solhint-disable-next-line no-empty-blocks
                try IPlugin(plugin).preRuntimeValidationHook(functionId, msg.sender, msg.value, msg.data) {}
                catch (bytes memory revertReason) {
                    revert PreRuntimeValidationHookFailed(plugin, functionId, revertReason);
                }

                unchecked {
                    ++i;
                }
            } else {
                if (preRuntimeValidationHook.eq(FunctionReferenceLib._PRE_HOOK_ALWAYS_DENY)) {
                    revert AlwaysDenyRule();
                }
                // Function reference cannot be 0 or _RUNTIME_VALIDATION_ALWAYS_ALLOW.
                revert InvalidConfiguration();
            }
        }

        // Identifier scope limiting
        {
            if (!runtimeValidationFunction.isEmptyOrMagicValue()) {
                (address plugin, uint8 functionId) = runtimeValidationFunction.unpack();
                // solhint-disable-next-line no-empty-blocks
                try IPlugin(plugin).runtimeValidationFunction(functionId, msg.sender, msg.value, msg.data) {}
                catch (bytes memory revertReason) {
                    revert RuntimeValidationFunctionReverted(plugin, functionId, revertReason);
                }
            } else {
                if (runtimeValidationFunction.isEmpty()) {
                    revert RuntimeValidationFunctionMissing(msg.sig);
                } else if (runtimeValidationFunction.eq(FunctionReferenceLib._PRE_HOOK_ALWAYS_DENY)) {
                    revert InvalidConfiguration();
                }
                // If _RUNTIME_VALIDATION_ALWAYS_ALLOW, just let the function finish.
            }
        }
    }

    function _doPreExecHooks(bytes4 selector, bytes calldata data)
        internal
        returns (PostExecToRun[] memory postHooksToRun)
    {
        HookGroup storage hooks = getAccountStorage().selectorData[selector].executionHooks;
        uint256 preExecHooksLength = hooks.preHooks.length();
        uint256 postOnlyHooksLength = hooks.postOnlyHooks.length();
        uint256 maxPostExecHooksLength = postOnlyHooksLength;

        // There can only be as many associated post hooks to run as there are pre hooks.
        for (uint256 i = 0; i < preExecHooksLength;) {
            (, uint256 count) = hooks.preHooks.at(i);
            unchecked {
                maxPostExecHooksLength += (count + 1);
                ++i;
            }
        }

        // Overallocate on length - not all of this may get filled up. We set the correct length later.
        postHooksToRun = new PostExecToRun[](maxPostExecHooksLength);
        uint256 actualPostHooksToRunLength;

        // Copy post-only hooks to the array.
        for (uint256 i = 0; i < postOnlyHooksLength;) {
            (bytes32 key,) = hooks.postOnlyHooks.at(i);
            postHooksToRun[actualPostHooksToRunLength].postExecHook = _toFunctionReference(key);
            unchecked {
                ++actualPostHooksToRunLength;
                ++i;
            }
        }

        // Then run the pre hooks and copy the associated post hooks (along with their pre hook's return data) to
        // the array.
        for (uint256 i = 0; i < preExecHooksLength;) {
            (bytes32 key,) = hooks.preHooks.at(i);
            FunctionReference preExecHook = _toFunctionReference(key);

            if (preExecHook.isEmptyOrMagicValue()) {
                // The function reference must be PRE_HOOK_ALWAYS_DENY in this case, because zero and any other
                // magic value is unassignable here.
                revert AlwaysDenyRule();
            }

            bytes memory preExecHookReturnData = _runPreExecHook(preExecHook, data);

            uint256 associatedPostExecHooksLength = hooks.associatedPostHooks[preExecHook].length();
            if (associatedPostExecHooksLength > 0) {
                for (uint256 j = 0; j < associatedPostExecHooksLength;) {
                    (key,) = hooks.associatedPostHooks[preExecHook].at(j);
                    postHooksToRun[actualPostHooksToRunLength].postExecHook = _toFunctionReference(key);
                    postHooksToRun[actualPostHooksToRunLength].preExecHookReturnData = preExecHookReturnData;

                    unchecked {
                        ++actualPostHooksToRunLength;
                        ++j;
                    }
                }
            }

            unchecked {
                ++i;
            }
        }

        // Trim the post hook array to the actual length, since we may have overallocated.
        assembly ("memory-safe") {
            mstore(postHooksToRun, actualPostHooksToRunLength)
        }
    }

    function _runPreExecHook(FunctionReference preExecHook, bytes calldata data)
        internal
        returns (bytes memory preExecHookReturnData)
    {
        (address plugin, uint8 functionId) = preExecHook.unpack();
        try IPlugin(plugin).preExecutionHook(functionId, msg.sender, msg.value, data) returns (
            bytes memory returnData
        ) {
            preExecHookReturnData = returnData;
        } catch (bytes memory revertReason) {
            revert PreExecHookReverted(plugin, functionId, revertReason);
        }
    }

    /// @dev Associated post hooks are run in reverse order of their pre hooks.
    function _doCachedPostExecHooks(PostExecToRun[] memory postHooksToRun) internal {
        uint256 postHooksToRunLength = postHooksToRun.length;
        for (uint256 i = postHooksToRunLength; i > 0;) {
            unchecked {
                --i;
            }

            PostExecToRun memory postHookToRun = postHooksToRun[i];
            (address plugin, uint8 functionId) = postHookToRun.postExecHook.unpack();
            // solhint-disable-next-line no-empty-blocks
            try IPlugin(plugin).postExecutionHook(functionId, postHookToRun.preExecHookReturnData) {}
            catch (bytes memory revertReason) {
                revert PostExecHookReverted(plugin, functionId, revertReason);
            }
        }
    }

    // solhint-disable-next-line no-empty-blocks
    function _authorizeUpgrade(address newImplementation) internal override {}
}<|MERGE_RESOLUTION|>--- conflicted
+++ resolved
@@ -19,19 +19,7 @@
 import {AccountLoupe} from "./AccountLoupe.sol";
 import {AccountStorage, HookGroup, getAccountStorage, getPermittedCallKey} from "./AccountStorage.sol";
 import {AccountStorageInitializable} from "./AccountStorageInitializable.sol";
-<<<<<<< HEAD
-import {FunctionReference, FunctionReferenceLib} from "../helpers/FunctionReferenceLib.sol";
-import {IPlugin, PluginManifest} from "../interfaces/IPlugin.sol";
-import {IPluginExecutor} from "../interfaces/IPluginExecutor.sol";
-import {IPluginManager} from "../interfaces/IPluginManager.sol";
-import {IStandardExecutor, Call} from "../interfaces/IStandardExecutor.sol";
-import {IVersionRegistry} from "../interfaces/IVersionRegistry.sol";
 import {PluginManagerInternals} from "./PluginManagerInternals.sol";
-import {_coalescePreValidation, _coalesceValidation} from "../helpers/ValidationDataHelpers.sol";
-import {BasePlugin} from "../plugins/BasePlugin.sol";
-=======
-import {PluginManagerInternals} from "./PluginManagerInternals.sol";
->>>>>>> 252b0326
 
 contract UpgradeableModularAccount is
     AccountExecutor,
@@ -306,31 +294,6 @@
         _replacePlugin(oldPlugin, newPlugin, newManifestHash);
     }
 
-    // Should we check versions here?
-    function replacePlugin(
-        address oldPlugin,
-        address newPlugin,
-        bytes32 manifestHash,
-        bytes[] calldata hookUnapplyData
-    ) external override wrapNativeFunction {
-        address oldPluginRegistry = BasePlugin(oldPlugin).getVersionRegistry();
-        address newPluginRegistry = BasePlugin(newPlugin).getVersionRegistry();
-
-        require(oldPluginRegistry == newPluginRegistry, "Plugins use different VersionRegistries");
-
-        IVersionRegistry.Version memory oldVersion = IVersionRegistry(oldPluginRegistry).getPluginVersion(oldPlugin);
-        IVersionRegistry.Version memory newVersion = IVersionRegistry(newPluginRegistry).getPluginVersion(newPlugin);
-
-        require(
-            oldVersion.major == newVersion.major && 
-            oldVersion.minor == newVersion.minor && 
-            newVersion.patch > oldVersion.patch,
-            "New plugin is not a patch-level upgrade"
-        );
-
-        _replacePlugin(oldPlugin, newPlugin, manifestHash, hookUnapplyData);
-    }
-
     /// @notice ERC165 introspection
     /// @dev returns true for `IERC165.interfaceId` and false for `0xFFFFFFFF`
     /// @param interfaceId interface id to check against
