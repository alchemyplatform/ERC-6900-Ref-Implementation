--- conflicted
+++ resolved
@@ -78,13 +78,8 @@
     error SignatureValidationInvalid(address plugin, uint32 entityId);
     error UnexpectedAggregator(address plugin, uint32 entityId, address aggregator);
     error UnrecognizedFunction(bytes4 selector);
-<<<<<<< HEAD
     error ValidationFunctionMissing(bytes4 selector);
-    error ValidationDoesNotApply(bytes4 selector, address plugin, uint8 functionId, bool isGlobal);
-=======
-    error UserOpValidationFunctionMissing(bytes4 selector);
     error ValidationDoesNotApply(bytes4 selector, address plugin, uint32 entityId, bool isGlobal);
->>>>>>> d2e3c3a9
     error ValidationSignatureSegmentMissing();
     error SignatureSegmentOutOfOrder();
 
@@ -504,21 +499,7 @@
             } else {
                 currentAuthData = "";
             }
-<<<<<<< HEAD
             _doPreRuntimeValidationHook(preRuntimeValidationHooks[i], callData, currentAuthData);
-=======
-
-            (address hookPlugin, uint32 hookEntityId) = preRuntimeValidationHooks[i].unpack();
-            try IValidationHook(hookPlugin).preRuntimeValidationHook(
-                hookEntityId, msg.sender, msg.value, callData, currentAuthData
-            )
-            // forgefmt: disable-start
-            // solhint-disable-next-line no-empty-blocks
-            {} catch (bytes memory revertReason) {
-            // forgefmt: disable-end
-                revert PreRuntimeValidationHookFailed(hookPlugin, hookEntityId, revertReason);
-            }
->>>>>>> d2e3c3a9
         }
 
         if (authSegment.getIndex() != _RESERVED_VALIDATION_DATA_INDEX) {
@@ -614,19 +595,19 @@
     }
 
     function _doPreRuntimeValidationHook(
-        FunctionReference validationHook,
+        PluginEntity validationHook,
         bytes memory callData,
         bytes memory currentAuthData
     ) internal {
-        (address hookPlugin, uint8 hookFunctionId) = validationHook.unpack();
+        (address hookPlugin, uint32 hookEntityId) = validationHook.unpack();
         try IValidationHook(hookPlugin).preRuntimeValidationHook(
-            hookFunctionId, msg.sender, msg.value, callData, currentAuthData
+            hookEntityId, msg.sender, msg.value, callData, currentAuthData
         )
         // forgefmt: disable-start
         // solhint-disable-next-line no-empty-blocks
         {} catch (bytes memory revertReason) {
         // forgefmt: disable-end
-            revert PreRuntimeValidationHookFailed(hookPlugin, hookFunctionId, revertReason);
+            revert PreRuntimeValidationHookFailed(hookPlugin, hookEntityId, revertReason);
         }
     }
 
@@ -659,15 +640,14 @@
             return (new PostExecToRun[](0), new PostExecToRun[](0));
         }
 
-        FunctionReference directCallValidationKey =
-            FunctionReferenceLib.pack(msg.sender, _SELF_PERMIT_VALIDATION_FUNCTIONID);
+        PluginEntity directCallValidationKey = PluginEntityLib.pack(msg.sender, _SELF_PERMIT_VALIDATION_FUNCTIONID);
 
         _checkIfValidationAppliesCallData(msg.data, directCallValidationKey, false);
 
         // Direct call is allowed, run associated permission & validation hooks
 
         // Validation hooks
-        FunctionReference[] memory preRuntimeValidationHooks =
+        PluginEntity[] memory preRuntimeValidationHooks =
             _storage.validationData[directCallValidationKey].preValidationHooks;
 
         uint256 hookLen = preRuntimeValidationHooks.length;
@@ -739,28 +719,6 @@
         }
     }
 
-<<<<<<< HEAD
-=======
-    function _checkIfValidationAppliesSelector(bytes4 selector, PluginEntity validationFunction, bool isGlobal)
-        internal
-        view
-    {
-        AccountStorage storage _storage = getAccountStorage();
-
-        // Check that the provided validation function is applicable to the selector
-        if (isGlobal) {
-            if (!_globalValidationAllowed(selector) || !_storage.validationData[validationFunction].isGlobal) {
-                revert UserOpValidationFunctionMissing(selector);
-            }
-        } else {
-            // Not global validation, but per-selector
-            if (!getAccountStorage().validationData[validationFunction].selectors.contains(toSetValue(selector))) {
-                revert UserOpValidationFunctionMissing(selector);
-            }
-        }
-    }
-
->>>>>>> d2e3c3a9
     function _globalValidationAllowed(bytes4 selector) internal view returns (bool) {
         if (
             selector == this.execute.selector || selector == this.executeBatch.selector
@@ -774,11 +732,10 @@
         return getAccountStorage().selectorData[selector].allowGlobalValidation;
     }
 
-    function _checkIfValidationAppliesSelector(
-        bytes4 selector,
-        FunctionReference validationFunction,
-        bool isGlobal
-    ) internal view {
+    function _checkIfValidationAppliesSelector(bytes4 selector, PluginEntity validationFunction, bool isGlobal)
+        internal
+        view
+    {
         AccountStorage storage _storage = getAccountStorage();
 
         // Check that the provided validation function is applicable to the selector
