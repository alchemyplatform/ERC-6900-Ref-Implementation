--- conflicted
+++ resolved
@@ -223,7 +223,6 @@
         return returnData;
     }
 
-<<<<<<< HEAD
     // We pass a bool for "enabled" for ease of use, rather than the more efficient "disabled"
     // We just negate it later.
     function setBytecodeAppendedValidationEnabled(bool enabled) external wrapNativeFunction {
@@ -233,10 +232,7 @@
         // TODO: event
     }
 
-    /// @inheritdoc IPluginManager
-=======
     /// @inheritdoc IModuleManager
->>>>>>> b71d6c9a
     /// @notice May be validated by a global validation.
     function installModule(address module, ModuleManifest calldata manifest, bytes calldata moduleInstallData)
         external
@@ -323,8 +319,7 @@
 
         ModuleEntity sigValidation = ModuleEntity.wrap(bytes24(signature));
 
-<<<<<<< HEAD
-        (address plugin, uint32 entityId) = sigValidation.unpack();
+        (address module, uint32 entityId) = sigValidation.unpack();
         // IF, in storage, the validation is not a signature validation THEN
         //      Is it the appended validation?
         //          No: revert
@@ -340,12 +335,7 @@
                         || _storage.validationData[sigValidation].isAppendedBytecodeValidationDisabled
                 )
         ) {
-            revert SignatureValidationInvalid(plugin, entityId);
-=======
-        (address module, uint32 entityId) = sigValidation.unpack();
-        if (!_storage.validationData[sigValidation].isSignatureValidation) {
             revert SignatureValidationInvalid(module, entityId);
->>>>>>> b71d6c9a
         }
 
         if (
