--- conflicted
+++ resolved
@@ -5,11 +5,6 @@
 import {ERC165} from "@openzeppelin/contracts/utils/introspection/ERC165.sol";
 
 import {IPlugin, PluginManifest, PluginMetadata} from "../interfaces/IPlugin.sol";
-<<<<<<< HEAD
-import {IPluginManager} from "../interfaces/IPluginManager.sol";
-import {IVersionRegistry} from "../interfaces/IVersionRegistry.sol";
-=======
->>>>>>> 252b0326
 
 /// @title Base contract for plugins
 /// @dev Implements ERC-165 to support IPlugin's interface, which is a requirement
@@ -17,25 +12,6 @@
 /// happen via the standard execution funtions `execute` and `executeBatch`.
 abstract contract BasePlugin is ERC165, IPlugin {
     error NotImplemented();
-
-    IVersionRegistry private versionRegistry;
-
-    constructor(address _versionRegistryAddress) {
-        versionRegistry = IVersionRegistry(_versionRegistryAddress);
-        
-        IVersionRegistry.Version memory registeredVersion = versionRegistry.getPluginVersion(address(this));
-        require(
-            registeredVersion.major == 0 && registeredVersion.minor == 0 && registeredVersion.patch == 0,
-            "VersionRegistry Issue"
-        ); 
-    }
-
-    /// @notice Retrieves the address of the VersionRegistry contract associated with this plugin.
-    /// @dev This function can be used by external contracts to verify the VersionRegistry. 
-    /// @return The address of the VersionRegistry contract.
-    function getVersionRegistry() external view returns (address) {
-        return address(versionRegistry);
-    }
 
     /// @notice Initialize plugin data for the modular account.
     /// @dev Called by the modular account during `installPlugin`.
